use std::{sync::Arc, time::Duration};

use super::agents::*;
use crate::{
    metrics::{Measurement, Metrics},
    seqn_worker::{self, SequenceWorkerState},
    types::*,
};
use async_trait::async_trait;
use futures::future;
use tokio::{sync::mpsc, task::JoinHandle, time::sleep};

pub struct SWAgent {
    id: UniqueId,
    in_channel: mpsc::Receiver<NetworkMessage>,
    out_channel: mpsc::Sender<NetworkMessage>,
    attrs: GlobalConfig,
}

#[async_trait]
impl Agent<SailfishMessage> for SWAgent {
    fn new(
        id: UniqueId,
        in_channel: mpsc::Receiver<NetworkMessage>,
        out_channel: mpsc::Sender<NetworkMessage>,
        attrs: GlobalConfig,
        _metrics: Arc<Metrics>,
    ) -> Self {
        SWAgent {
            id,
            in_channel,
            out_channel,
            attrs,
        }
    }

    async fn run(&mut self) {
        println!("Starting SW agent {}", self.id);
        // extract list of all EWs
        let mut ew_ids: Vec<UniqueId> = Vec::new();
        for (id, entry) in self.attrs.iter() {
            if entry.kind == "EW" {
                ew_ids.push(*id);
            }
        }

        // extract my attrs from the global config
        let my_attrs = &self.attrs.get(&self.id).unwrap().attrs;
        if my_attrs["mode"] == "channel" {
            // Periodically print metrics
            let configs = self.attrs.clone();
            let workload = "default".to_string();
            let print_period = Duration::from_secs(10);
            let _handle = Self::periodically_print_metrics(configs, workload, print_period);

            // Run Sequence Worker asynchronously
            let tx_count = my_attrs["tx_count"].parse::<u64>().unwrap();
            let duration_secs = my_attrs["duration"].parse::<u64>().unwrap();
            let duration = Duration::from_secs(duration_secs);
            SequenceWorkerState::run_with_channel(&self.out_channel, ew_ids, tx_count, duration)
                .await;
            println!("SW finished");

            loop {
                sleep(Duration::from_millis(1_000)).await;
            }
        } else {
            let mut sw_state = seqn_worker::SequenceWorkerState::new(0, my_attrs).await;
            println!("Download watermark: {:?}", sw_state.download);
            println!("Execute watermark: {:?}", sw_state.execute);

            // Run Sequence Worker asynchronously
            sw_state
                .run(&mut self.in_channel, &self.out_channel, ew_ids)
                .await;
        }
    }
}

impl SWAgent {
    fn periodically_print_metrics(
        global_configs: GlobalConfig,
        workload: String,
        period: Duration,
    ) -> JoinHandle<()> {
        tokio::spawn(async move {
            loop {
                sleep(period).await;
                let summary = Self::summarize_metrics(global_configs.clone(), &workload)
                    .await
                    .expect("Failed to print metrics");
                if !summary.is_empty() {
                    println!("{summary}\n");
                }
            }
        })
    }

<<<<<<< HEAD
    async fn summarize_metrics(
        configs: GlobalConfig,
=======
    pub async fn summarize_metrics(
        configs: &GlobalConfig,
>>>>>>> ce7fec51
        workload: &str,
    ) -> Result<String, reqwest::Error> {
        let futures =
            configs
                .iter()
                .filter(|(_, entry)| entry.kind == "EW")
                .map(|(id, entry)| async move {
                    let route = crate::prometheus::METRICS_ROUTE;
                    let address = entry.metrics_address;
                    let res = reqwest::get(format! {"http://{address}{route}"}).await?;
                    let string = res.text().await?;
                    let measurements = Measurement::from_prometheus(&string);
                    let summary = measurements
                        .get(workload)
                        .map(|measurement| {
                            format!(
                                "[EW{id}] TPS: {}tx/s\t\tLatency (avg): {:?}",
                                measurement.tps(),
                                measurement.average_latency()
                            )
                        })
                        .unwrap_or_default();
                    Ok(summary)
                });

        future::try_join_all(futures).await.map(|v| v.join("\n"))
    }
}<|MERGE_RESOLUTION|>--- conflicted
+++ resolved
@@ -86,7 +86,7 @@
         tokio::spawn(async move {
             loop {
                 sleep(period).await;
-                let summary = Self::summarize_metrics(global_configs.clone(), &workload)
+                let summary = Self::summarize_metrics(&global_configs, &workload)
                     .await
                     .expect("Failed to print metrics");
                 if !summary.is_empty() {
@@ -96,13 +96,8 @@
         })
     }
 
-<<<<<<< HEAD
-    async fn summarize_metrics(
-        configs: GlobalConfig,
-=======
     pub async fn summarize_metrics(
         configs: &GlobalConfig,
->>>>>>> ce7fec51
         workload: &str,
     ) -> Result<String, reqwest::Error> {
         let futures =
